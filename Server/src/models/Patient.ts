import mongoose, { Schema } from "mongoose";
import { baseModelFields, IBaseModel } from "./BaseModel";

export interface IPatient extends IBaseModel {
    personalInfo: {
      firstName: string;
      lastName: string;
      email: string;
    };
    therapistInfo: {
      selectedTherapistId: string | null;
      dataSharing: {
        anxietyTracking: boolean;
        personalDocumentation: boolean;
      };
    };
    toolsPreferences: {
      smartJewelry: {
        enabled: boolean;
        vibrationAlerts: boolean;
      };
      musicTherapy: {
        enabled: boolean;
        selectedTrackId: string | null;
      };
    };
<<<<<<< HEAD
    guidedNotes: [
      {
        anxietyRating: number;
        description: string;
        trigger: string;
        copingStrategies: string;
        physicalSymptoms: string;
        emotionalState: string;
        selfTalk: string;
        timestamp: string;
      }
    ];
    notes: [
      {
        _id: { type: Schema.Types.ObjectId, auto: true }, 
        content: string;
        timestamp: string;
      }
    ];
    recordings: [
      {
        uri: string;
        timestamp: string;
      }
    ];
  }
  
  const PatientSchema = new Schema({
=======
}

const PatientSchema = new Schema({
>>>>>>> c9d6e4a7
    ...baseModelFields,
    personalInfo: {
      firstName: { type: String, required: true },
      lastName: { type: String, required: true },
      email: { type: String, required: true }
    },
    therapistInfo: {
      selectedTherapistId: { type: String, default: null },
      dataSharing: {
        anxietyTracking: { type: Boolean, default: false },
        personalDocumentation: { type: Boolean, default: false }
      }
    },
    toolsPreferences: {
      smartJewelry: {
        enabled: { type: Boolean, default: false },
        vibrationAlerts: { type: Boolean, default: false }
      },
      musicTherapy: {
        enabled: { type: Boolean, default: false },
        selectedTrackId: { type: String, default: null }
      }
<<<<<<< HEAD
    },
    guidedNotes: [
      {
        anxietyRating: { type: Number, required: false },
        description: { type: String, required: false },
        trigger: { type: String, required: false },
        copingStrategies: { type: String, required: false },
        physicalSymptoms: { type: String, required: false },
        emotionalState: { type: String, required: false },
        selfTalk: { type: String, required: false },
        timestamp: { type: String, required: false }
      }
    ],
    notes: [
      {
        _id: { type: Schema.Types.ObjectId, auto: true }, 

        content: { type: String, required: false },
        timestamp: { type: String, required: false }
      }
    ],
    recordings: [
      {
        uri: { type: String, required: true },
        timestamp: { type: String, required: true },
      }
    ]
  });
  
  export const PatientModel = mongoose.model<IPatient>('Patient', PatientSchema);
=======
    }
});

export const PatientModel = mongoose.model<IPatient>('Patient', PatientSchema);
>>>>>>> c9d6e4a7
<|MERGE_RESOLUTION|>--- conflicted
+++ resolved
@@ -24,7 +24,6 @@
         selectedTrackId: string | null;
       };
     };
-<<<<<<< HEAD
     guidedNotes: [
       {
         anxietyRating: number;
@@ -53,11 +52,6 @@
   }
   
   const PatientSchema = new Schema({
-=======
-}
-
-const PatientSchema = new Schema({
->>>>>>> c9d6e4a7
     ...baseModelFields,
     personalInfo: {
       firstName: { type: String, required: true },
@@ -80,7 +74,6 @@
         enabled: { type: Boolean, default: false },
         selectedTrackId: { type: String, default: null }
       }
-<<<<<<< HEAD
     },
     guidedNotes: [
       {
@@ -110,10 +103,4 @@
     ]
   });
   
-  export const PatientModel = mongoose.model<IPatient>('Patient', PatientSchema);
-=======
-    }
-});
-
-export const PatientModel = mongoose.model<IPatient>('Patient', PatientSchema);
->>>>>>> c9d6e4a7
+  export const PatientModel = mongoose.model<IPatient>('Patient', PatientSchema);