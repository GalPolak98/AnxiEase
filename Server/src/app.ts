--- conflicted
+++ resolved
@@ -183,10 +183,6 @@
   });
 };
 
-<<<<<<< HEAD
-=======
-// Cleanup function
->>>>>>> b2e993b8
 const cleanup = async () => {
   console.log('Starting server cleanup...');
 
@@ -223,10 +219,6 @@
   console.log('Cleanup completed');
 };
 
-<<<<<<< HEAD
-=======
-// Graceful shutdown handler
->>>>>>> b2e993b8
 const gracefulShutdown = async () => {
   console.log('Received shutdown signal');
   try {
