--- conflicted
+++ resolved
@@ -232,8 +232,6 @@
   }
 }
 
-<<<<<<< HEAD
-=======
 async getNotificationsForUser(userId: string) {
   const patient = await PatientModel.findOne({ userId });
   if (!patient) {
@@ -324,7 +322,6 @@
 
 
 // Delete a note for a user
->>>>>>> b2e993b8
 async deleteNoteForUser(userId: string, noteId: string) {
   const session = await PatientModel.startSession();
   session.startTransaction();
@@ -494,4 +491,5 @@
 }
 }
 
+// Create and export a single instance
 export const userService = new UserService();