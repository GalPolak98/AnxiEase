--- conflicted
+++ resolved
@@ -1,14 +1,3 @@
-<<<<<<< HEAD
-import React, { useState, useEffect } from "react";
-import { Alert, ScrollView, StyleSheet } from "react-native";
-import AsyncStorage from "@react-native-async-storage/async-storage";
-import AnxietySlider from "../../components/notes/AnxietySlider";
-import TextInputField from "../../components/notes/TextInputField";
-import SubmitButton from "../../components/notes/SubmitButton";
-import useAuth from "../../hooks/useAuth";
-import { useTheme } from "@/components/ThemeContext";
-import { useLanguage } from "@/context/LanguageContext";
-=======
 import React, { useState, useEffect } from 'react';
 import { Alert, ScrollView, TouchableOpacity, Text, StyleSheet } from 'react-native'; 
 import AsyncStorage from '@react-native-async-storage/async-storage';
@@ -19,7 +8,6 @@
 import { useTheme } from '@/components/ThemeContext';
 import { useLanguage } from '@/context/LanguageContext';
 import { useUserData } from "@/hooks/useUserData";
->>>>>>> b2e993b8
 
 const DirectedNoteScreen: React.FC = () => {
   const [anxietyRating, setAnxietyRating] = useState(5);
@@ -31,12 +19,8 @@
   const [selfTalk, setSelfTalk] = useState("");
   const userId = useAuth();
   const { theme: currentTheme } = useTheme();
-<<<<<<< HEAD
-  const { t } = useLanguage();
-=======
   const { t, isRTL, getGenderedText } = useLanguage();
   const { gender, fullName } = useUserData(userId);
->>>>>>> b2e993b8
 
   const handleSubmit = async () => {
     if (!userId) {
@@ -151,45 +135,12 @@
       />
 
       {[
-<<<<<<< HEAD
-        {
-          label: t.directedNote.describeExperience,
-          value: description,
-          onChange: setDescription,
-        },
-        {
-          label: t.directedNote.describeTrigger,
-          value: trigger,
-          onChange: setTrigger,
-        },
-        {
-          label: t.directedNote.copingStrategies,
-          value: copingStrategies,
-          onChange: setCopingStrategies,
-        },
-        {
-          label: t.directedNote.physicalSensations,
-          value: physicalSymptoms,
-          onChange: setPhysicalSymptoms,
-        },
-        {
-          label: t.directedNote.emotionalState,
-          value: emotionalState,
-          onChange: setEmotionalState,
-        },
-        {
-          label: t.directedNote.currentThoughts,
-          value: selfTalk,
-          onChange: setSelfTalk,
-        },
-=======
         { label: getGenderedText(t.directedNote.describeExperience, gender as string), value: description, onChange: setDescription },
         { label: getGenderedText(t.directedNote.describeTrigger, gender as string), value: trigger, onChange: setTrigger },
         { label: getGenderedText(t.directedNote.copingStrategies, gender as string), value: copingStrategies, onChange: setCopingStrategies },
         { label: getGenderedText(t.directedNote.physicalSensations, gender as string), value: physicalSymptoms, onChange: setPhysicalSymptoms },
         { label: getGenderedText(t.directedNote.emotionalState, gender as string), value: emotionalState, onChange: setEmotionalState },
         { label: getGenderedText(t.directedNote.currentThoughts, gender as string), value: selfTalk, onChange: setSelfTalk },
->>>>>>> b2e993b8
       ].map((field, index) => (
         <TextInputField
           key={index}
@@ -207,13 +158,8 @@
 const styles = StyleSheet.create({
   container: {
     flexGrow: 1,
-<<<<<<< HEAD
-    padding: 20,
-  },
-=======
     padding: 15,
   }
->>>>>>> b2e993b8
 });
 
 export default DirectedNoteScreen;