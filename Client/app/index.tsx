--- conflicted
+++ resolved
@@ -1,4 +1,3 @@
-<<<<<<< HEAD
 import React, { useState, useRef, useEffect } from 'react';
 import { View, FlatList, Dimensions, Animated, ViewToken, Image, StyleSheet } from 'react-native';
 import { router } from 'expo-router';
@@ -15,32 +14,6 @@
 import { AuthRoutingService } from '@/services/authRoutingService';
 import { translations } from '@/constants/translations';
 import { useNotification } from '@/context/NotificationContext';
-import config from '../env';
-=======
-import React, { useState, useRef, useEffect } from "react";
-import {
-  View,
-  FlatList,
-  Dimensions,
-  Animated,
-  ViewToken,
-  Image,
-  StyleSheet,
-} from "react-native";
-import { router } from "expo-router";
-import CustomButton from "@/components/CustomButton";
-import ThemedView from "@/components/ThemedView";
-import ThemedText from "@/components/ThemedText";
-import { useTheme } from "@/components/ThemeContext";
-import { useLanguage } from "@/context/LanguageContext";
-import { theme } from "@/styles/Theme";
-import { auth } from "@/services/firebaseConfig";
-import { onAuthStateChanged } from "firebase/auth";
-import AsyncStorage from "@react-native-async-storage/async-storage";
-import Loader from "@/components/Loader";
-import { AuthRoutingService } from "@/services/authRoutingService";
-import { translations } from "@/constants/translations";
->>>>>>> e1b9f4c1
 
 const { width, height } = Dimensions.get("window");
 
@@ -88,7 +61,6 @@
   const { isRTL, t } = useLanguage();
 
   const colors = theme[currentTheme];
-<<<<<<< HEAD
   const { notification, expoPushToken, error } = useNotification();
   const viewableItemsChanged = useRef(({ viewableItems }: { viewableItems: ViewToken[] }) => {
     if (viewableItems[0]) {
@@ -96,8 +68,6 @@
     }
   }).current;
   const viewConfig = useRef({ viewAreaCoveragePercentThreshold: 50 }).current;
-=======
->>>>>>> e1b9f4c1
 
   // Authentication check effect
   useEffect(() => {
@@ -150,14 +120,13 @@
     };
   }, []);
 
-<<<<<<< HEAD
   // Push notification token effect
   useEffect(() => {
     const sendPushTokenToServer = async () => {
       if (!expoPushToken) return;
       
       try {
-        await fetch(`${config.API_URL}/save-push-token`, {
+        await fetch(`${process.env.EXPO_PUBLIC_SERVER_URL}/api/save-push-token`, {
           method: 'POST',
           headers: {
             'Content-Type': 'application/json',
@@ -171,17 +140,7 @@
   
     sendPushTokenToServer();
   }, [expoPushToken]);
-=======
-  const viewableItemsChanged = useRef(
-    ({ viewableItems }: { viewableItems: ViewToken[] }) => {
-      if (viewableItems[0]) {
-        setCurrentIndex(Number(viewableItems[0].index));
-      }
-    }
-  ).current;
-
-  const viewConfig = useRef({ viewAreaCoveragePercentThreshold: 50 }).current;
->>>>>>> e1b9f4c1
+
 
   const scrollTo = (index: number) => {
     slidesRef.current?.scrollToIndex({ index });
