--- conflicted
+++ resolved
@@ -7,9 +7,10 @@
 import { ThemeProvider, useTheme } from '@/components/ThemeContext';
 import { theme } from '@/styles/Theme';
 import Loader from '@/components/Loader';
-<<<<<<< HEAD
 import { NotificationProvider } from "@/context/NotificationContext";
 import * as Notifications from "expo-notifications"
+import { LanguageProvider } from "@/context/LanguageContext";
+import { HeaderRight } from "@/components/navigation/HeaderButtons";
 
 Notifications.setNotificationHandler({
   handleNotification: async () => ({
@@ -18,10 +19,6 @@
     shouldSetBadge: false
   })
 });
-=======
-import { LanguageProvider } from "@/context/LanguageContext";
-import { HeaderRight } from "@/components/navigation/HeaderButtons";
->>>>>>> d6a46cf7
 
 const InitialLayout = () => {
   const { theme: currentTheme } = useTheme();
