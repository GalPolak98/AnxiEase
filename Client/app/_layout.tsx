--- conflicted
+++ resolved
@@ -13,9 +13,6 @@
   const { theme: currentTheme } = useTheme();
   const colors = theme[currentTheme];
 
-<<<<<<< HEAD
-const RootLayout = () => {
-=======
   return (
     <>
       <StatusBar 
@@ -70,7 +67,6 @@
 };
 
 export default function RootLayout() {
->>>>>>> fd3895ba
   const [fontsLoaded, error] = useFonts({
     "Poppins-Black": require("../assets/fonts/Poppins-Black.ttf"),
     "Poppins-Bold": require("../assets/fonts/Poppins-Bold.ttf"),
@@ -82,37 +78,11 @@
     "Poppins-SemiBold": require("../assets/fonts/Poppins-SemiBold.ttf"),
     "Poppins-Thin": require("../assets/fonts/Poppins-Thin.ttf"),
   });
-<<<<<<< HEAD
-
-=======
   
->>>>>>> fd3895ba
   useEffect(() => {
     if (error) throw error;
     if (fontsLoaded) SplashScreen.hideAsync();
   }, [fontsLoaded, error]);
-<<<<<<< HEAD
-
-  if (!fontsLoaded && !error) return null;
-
-  return (
-    <>
-      <StatusBar barStyle="dark-content" />
-      <Stack>
-        <Stack.Screen name="(auth)" options={{ headerTitle: "Sign In" }} />
-        <Stack.Screen name="(tabs)" options={{ headerTitle: "", headerLeft: () => null, headerShown: true, gestureEnabled: false }} />
-        <Stack.Screen name="index" options={{ headerTitle: "AnxiEase" }} />
-        <Stack.Screen name="+not-found" />
-        <Stack.Screen name="notes" options={{ headerTitle: "Documenting" }} />
-        <Stack.Screen name="directedNotes" options={{ headerTitle: "Direct Documenting" }} />
-
-      </Stack>
-    </>
-  );
-}
-
-export default RootLayout;
-=======
 
   if (!fontsLoaded && !error) {
     return <Loader isLoading={true} />;
@@ -123,5 +93,4 @@
       <InitialLayout />
     </ThemeProvider>
   );
-}
->>>>>>> fd3895ba
+}