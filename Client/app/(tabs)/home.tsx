--- conflicted
+++ resolved
@@ -1,29 +1,4 @@
 import React from 'react';
-<<<<<<< HEAD
-import { View } from 'react-native';
-import { router } from 'expo-router';
-import CustomButton from "../../components/CustomButton";
-import RecordingsSection from '@/components/Recordings';
-
-export default function HomeScreen() {
-  return (
-    <View style={{ flex: 1, alignItems: 'center', justifyContent: 'center' }}>
-      <CustomButton
-        title="Document Now"
-        handlePress={() => router.push('/notes')}
-        containerStyles="w-full mt-7"
-      />
-      <CustomButton
-        title="Direct Document"
-        handlePress={() => router.push('/directedNotes')}
-        containerStyles="w-full mt-7"
-      />
-            <RecordingsSection />
-
-    </View>
-  );
-}
-=======
 import { useRouter } from 'expo-router';
 import ThemedView from '@/components/ThemedView';
 import ThemedText from '@/components/ThemedText';
@@ -49,5 +24,4 @@
   );
 };
 
-export default Home;
->>>>>>> fd3895ba
+export default Home;