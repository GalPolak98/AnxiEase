--- conflicted
+++ resolved
@@ -38,16 +38,6 @@
   const { theme: currentTheme } = useTheme();
   const colors = theme[currentTheme];
 
-<<<<<<< HEAD
-=======
-  // Adjust icon position based on RTL
-  const effectiveIconPosition = isRTL
-    ? iconPosition === "left"
-      ? "right"
-      : "left"
-    : iconPosition;
-
->>>>>>> b2e993b8
   const getButtonStyles = () => {
     let baseStyles = {
       minHeight: 48,
@@ -72,11 +62,7 @@
           borderColor: colors.primary,
         };
         break;
-<<<<<<< HEAD
       default:
-=======
-      default: // primary
->>>>>>> b2e993b8
         variantStyles = {
           backgroundColor: colors.primary,
         };
@@ -109,11 +95,7 @@
         return colors.primary;
       case "secondary":
         return colors.text;
-<<<<<<< HEAD
       default:
-=======
-      default: // primary
->>>>>>> b2e993b8
         return currentTheme === "light" ? "#000000" : "#FFFFFF";
     }
   };
